# C4\_200M Synthetic Dataset for Grammatical Error Correction

This dataset contains synthetic training data for grammatical error correction and is described in [our BEA 2021 paper](https://www.aclweb.org/anthology/2021.bea-1.4/). To generate the parallel training data you will need to obtain the [C4 corpus](https://www.tensorflow.org/datasets/catalog/c4) first and apply the edits that are published here by following the instructions below.

## Generating the dataset

The following instructions have been tested in an
[Anaconda](https://www.anaconda.com/) (version Anaconda3 2021.05) Python
environment, but are expected to work in other Python 3 setups, too.

### Install the dependencies

Install the TensorFlow Datasets and Abseil Python packages with PIP:

```
pip install tensorflow-datasets absl-py
```

**Note:** the TensorFlow Datasets package is not required when using the C4 dataset in compressed json format.

### Setup C4 in TensorFlow Datasets

Obtain the **C4 corpus version 2.2.1** by following [these instructions](https://www.tensorflow.org/datasets/catalog/c4). It may be possible to use more recent versions such as version 3.0.1 provided by [allenai](https://github.com/allenai/allennlp/discussions/5056), obtaining most of the [edited sentences](https://github.com/google-research-datasets/C4_200M-synthetic-dataset-for-grammatical-error-correction/issues/2).

### Download the C4\_200M corruptions

Change to a new working directory and download the C4\_200M corruptions from
[Kaggle Datasets](https://www.kaggle.com/felixstahlberg/the-c4-200m-dataset-for-gec):

The edits are split into 10 shards and stored as tab-separated values:

```
$ head edits.tsv-00000-of-00010

00000002020d286371dd59a2f8a900e6	8	13	is
00000002020d286371dd59a2f8a900e6	38	60	which CoinDesk says.
00000069b517cf07c79124fae6ebd0d8	0	3
00000069b517cf07c79124fae6ebd0d8	17	34	widespread dud
0000006dce3b7c10a6ad25736c173506	0	14
0000006dce3b7c10a6ad25736c173506	21	30	sales
0000006dce3b7c10a6ad25736c173506	33	44	stores
0000006dce3b7c10a6ad25736c173506	48	65	non residents are
0000006dce3b7c10a6ad25736c173506	112	120	sales tentatively
0000006dce3b7c10a6ad25736c173506	127	130	from
```

The first column is an MD5 hash that identifies a sentence in the C4 corpus. The
second and third columns are byte start and end positions, and the fourth column
contains the replacement text.


### Extract C4\_200M target sentences from C4

C4\_200M uses a relatively small subset of C4 (200M sentences). The `c4200m_get_target_sentences.py` script fetches the clean target sentences from C4 for a single shard:

```
python c4200m_get_target_sentences.py edits.tsv-00000-of-00010 target_sentences.tsv-00000-of-00010 &> get_target_sentences.log-00000-of-00010
```

The mapping from the MD5 hash to the target sentence is written to
`target_sentences.tsv*`:

```
$ head -n 3 target_sentences.tsv-00000-of-00010

00000002020d286371dd59a2f8a900e6	Bitcoin goes for $7,094 this morning, according to CoinDesk.
00000069b517cf07c79124fae6ebd0d8	1. The effect of "widespread dud" targets two face up attack position monsters on the field.
0000006dce3b7c10a6ad25736c173506	Capital Gains tax on the sale of properties for non-residents is set at 21% for 2014 and 20% in 2015 payable on profits earned on the difference of the property value between the year of purchase (purchase price plus costs) and the year of sale (sales price minus costs), based on the approved annual percentage increase on the base value approved by law.
```

Repeat for the remaining nine shards, optionally with trailing ampersand for parallel
processing.

<<<<<<< HEAD
#### Dataset in .json.gz Format

Given a folder containing the C4 dataset compressed in `.json.gz` files, it is possible to fetch the clean target sentences as follows:

```
python c4200m_get_target_sentences_json.py edits.tsv-00000-of-00010 /C4/en/target_sentences.tsv-00000-of-00010 &> get_target_sentences.log-00000-of-00010
```

where we assume the training examples of the C4 dataset are located in `/C4/en/*train*.json.gz`.
=======
You can also run the concurrent script with the `concurrent-runs` parameter 
to check multiple shards at the same time.

```
python c4200m_get_target_sentences_concurrent.py edits.tsv-00000-of-00010 target_sentences.tsv-00000-of-00010 5 &> get_target_sentences.log-00000-of-00010
```

The above reads 5 shards (00000 to 00004) at once and saves the target sentences to their corresponding files.
>>>>>>> 918c19f7

### Apply corruption edits

To generate the final parallel dataset the edits in `edit.tsv*` have to be
applied to the sentences in `target_sentences.tsv*`:

```
python c4200m_make_sentence_pairs.py target_sentences.tsv-00000-of-00010 edits.tsv-00000-of-00010 sentence_pairs.tsv-00000-of-00010
```

The parallel data is written to `sentence_pairs.tsv*`:

```
$ head -n 3 sentence_pairs.tsv-00000-of-00010

Bitcoin is for $7,094 this morning, which CoinDesk says.	Bitcoin goes for $7,094 this morning, according to CoinDesk.
The effect of widespread dud targets two face up attack position monsters on the field.	1. The effect of "widespread dud" targets two face up attack position monsters on the field.
tax on sales of stores for non residents are set at 21% for 2014 and 20% in 2015 payable on sales tentatively earned from the difference of the property value some time of purchase (price differences according to working time) and theyear to which sale couples (sales costs), based on the approved annual on the base approved by law).	Capital Gains tax on the sale of properties for non-residents is set at 21% for 2014 and 20% in 2015 payable on profits earned on the difference of the property value between the year of purchase (purchase price plus costs) and the year of sale (sales price minus costs), based on the approved annual percentage increase on the base value approved by law.
```

Again, repeat for the remaining nine shards.

## License
The corruption edits in this dataset are licensed under [CC BY 4.0](https://creativecommons.org/licenses/by/4.0/).


## BibTeX
If you found this dataset useful, please cite our [paper](https://www.aclweb.org/anthology/2021.bea-1.4/).

```
@inproceedings{stahlberg-kumar-2021-synthetic,
    title = "Synthetic Data Generation for Grammatical Error Correction with Tagged Corruption Models",
    author = "Stahlberg, Felix and Kumar, Shankar",
    booktitle = "Proceedings of the 16th Workshop on Innovative Use of NLP for Building Educational Applications",
    month = apr,
    year = "2021",
    address = "Online",
    publisher = "Association for Computational Linguistics",
    url = "https://www.aclweb.org/anthology/2021.bea-1.4",
    pages = "37--47",
}
```

**This is not an officially supported Google product.**
<|MERGE_RESOLUTION|>--- conflicted
+++ resolved
@@ -10,17 +10,11 @@
 
 ### Install the dependencies
 
-Install the TensorFlow Datasets and Abseil Python packages with PIP:
+Install the Abseil Python package with PIP:
 
 ```
-pip install tensorflow-datasets absl-py
+pip install absl-py
 ```
-
-**Note:** the TensorFlow Datasets package is not required when using the C4 dataset in compressed json format.
-
-### Setup C4 in TensorFlow Datasets
-
-Obtain the **C4 corpus version 2.2.1** by following [these instructions](https://www.tensorflow.org/datasets/catalog/c4). It may be possible to use more recent versions such as version 3.0.1 provided by [allenai](https://github.com/allenai/allennlp/discussions/5056), obtaining most of the [edited sentences](https://github.com/google-research-datasets/C4_200M-synthetic-dataset-for-grammatical-error-correction/issues/2).
 
 ### Download the C4\_200M corruptions
 
@@ -51,11 +45,48 @@
 
 ### Extract C4\_200M target sentences from C4
 
-C4\_200M uses a relatively small subset of C4 (200M sentences). The `c4200m_get_target_sentences.py` script fetches the clean target sentences from C4 for a single shard:
+C4\_200M uses a relatively small subset of C4 (200M sentences). There are two ways to obtain the C4\_200M target sentences: using TensorFlow Datasets or using the C4 version provided by [allenai](https://github.com/allenai/allennlp/discussions/5056).
+
+#### Using TensorFlow Datasets
+
+Install the TensorFlow Datasets Python package with PIP:
+
+```
+pip install tensorflow-datasets
+```
+
+Obtain the **C4 corpus version 2.2.1** by following [these instructions](https://www.tensorflow.org/datasets/catalog/c4). The `c4200m_get_target_sentences.py` script fetches the clean target sentences from C4 for a single shard:
 
 ```
 python c4200m_get_target_sentences.py edits.tsv-00000-of-00010 target_sentences.tsv-00000-of-00010 &> get_target_sentences.log-00000-of-00010
 ```
+
+
+Repeat for the remaining nine shards, optionally with trailing ampersand for parallel processing. You can also run the concurrent script with the `concurrent-runs` parameter 
+to check multiple shards at the same time.
+
+```
+python c4200m_get_target_sentences_concurrent.py edits.tsv-00000-of-00010 target_sentences.tsv-00000-of-00010 5 &> get_target_sentences.log-00000-of-00010
+```
+
+The above reads 5 shards (00000 to 00004) at once and saves the target sentences to their corresponding files.
+
+
+#### Using the C4 Dataset in .json.gz Format
+
+Given a folder containing the C4 dataset compressed in `.json.gz` files as provided by [allenai](https://github.com/allenai/allennlp/discussions/5056), it is possible to fetch the clean target sentences as follows:
+
+```
+python c4200m_get_target_sentences_json.py edits.tsv-00000-of-00010 /C4/en/target_sentences.tsv-00000-of-00010 &> get_target_sentences.log-00000-of-00010
+```
+
+where we assume the training examples of the C4 dataset are located in `/C4/en/*train*.json.gz`.
+
+Repeat for the remaining nine shards, optionally with trailing ampersand for parallel processing.
+
+
+
+### Apply corruption edits
 
 The mapping from the MD5 hash to the target sentence is written to
 `target_sentences.tsv*`:
@@ -67,32 +98,6 @@
 00000069b517cf07c79124fae6ebd0d8	1. The effect of "widespread dud" targets two face up attack position monsters on the field.
 0000006dce3b7c10a6ad25736c173506	Capital Gains tax on the sale of properties for non-residents is set at 21% for 2014 and 20% in 2015 payable on profits earned on the difference of the property value between the year of purchase (purchase price plus costs) and the year of sale (sales price minus costs), based on the approved annual percentage increase on the base value approved by law.
 ```
-
-Repeat for the remaining nine shards, optionally with trailing ampersand for parallel
-processing.
-
-<<<<<<< HEAD
-#### Dataset in .json.gz Format
-
-Given a folder containing the C4 dataset compressed in `.json.gz` files, it is possible to fetch the clean target sentences as follows:
-
-```
-python c4200m_get_target_sentences_json.py edits.tsv-00000-of-00010 /C4/en/target_sentences.tsv-00000-of-00010 &> get_target_sentences.log-00000-of-00010
-```
-
-where we assume the training examples of the C4 dataset are located in `/C4/en/*train*.json.gz`.
-=======
-You can also run the concurrent script with the `concurrent-runs` parameter 
-to check multiple shards at the same time.
-
-```
-python c4200m_get_target_sentences_concurrent.py edits.tsv-00000-of-00010 target_sentences.tsv-00000-of-00010 5 &> get_target_sentences.log-00000-of-00010
-```
-
-The above reads 5 shards (00000 to 00004) at once and saves the target sentences to their corresponding files.
->>>>>>> 918c19f7
-
-### Apply corruption edits
 
 To generate the final parallel dataset the edits in `edit.tsv*` have to be
 applied to the sentences in `target_sentences.tsv*`:
